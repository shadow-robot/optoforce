--- conflicted
+++ resolved
@@ -40,10 +40,7 @@
     <param name="filter" value="$(arg filter)"/>
     <param name="zero" value="$(arg zero)"/>
     <param name="type" value="$(arg type)"/>
-<<<<<<< HEAD
+    <param name="starting_index" value="$(arg starting_index)"/>
     <rosparam command="load" file="$(arg scaling_file)"/>
-=======
-    <param name="starting_index" value="$(arg starting_index)"/>
->>>>>>> 3bd8853e
   </node>
 </launch>